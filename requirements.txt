# Lightweight requirements for Azure deployment
streamlit>=1.32.0
openai>=1.12.0
anthropic>=0.18.0
python-dotenv>=1.0.0
pydantic>=2.6.0
pydantic-settings>=2.1.0
requests>=2.31.0
numpy>=1.24.0
<<<<<<< HEAD

# Remove heavy dependencies that cause Azure build timeouts:
# - openai-whisper (too large)
# - azure-cognitiveservices-speech (complex dependencies)
# - pydub (needs ffmpeg)
# - soundfile (needs system libraries) 
=======

# Remove heavy dependencies that cause Azure build timeouts:
# - openai-whisper (too large)
# - azure-cognitiveservices-speech (complex dependencies)
# - pydub (needs ffmpeg)
# - soundfile (needs system libraries) 


# Voice-Only Omani Arabic Mental Health Chatbot
# Essential Dependencies Only

# Streamlit App
#streamlit>=1.32.0
#streamlit-mic-recorder>=0.0.5

# Speech Processing
#openai-whisper>=20231117
#azure-cognitiveservices-speech>=1.34.0

# AI Models
#openai>=1.12.0
#anthropic>=0.18.0

# Audio Processing
#pydub>=0.25.1
#numpy>=1.24.0
#soundfile>=0.12.1

# Environment & Config
#python-dotenv>=1.0.0
#pydantic>=2.6.0
#pydantic-settings>=2.1.0

# Utilities
#requests>=2.31.0
#asyncio-throttle>=1.0.2

# Azure Deployment
#azure-identity>=1.15.0
#azure-keyvault-secrets>=4.7.0

# Mental Health & Cultural Processing
#langdetect>=1.0.9
#emoji>=2.10.1 
>>>>>>> 24e6acd4
<|MERGE_RESOLUTION|>--- conflicted
+++ resolved
@@ -7,56 +7,9 @@
 pydantic-settings>=2.1.0
 requests>=2.31.0
 numpy>=1.24.0
-<<<<<<< HEAD
 
 # Remove heavy dependencies that cause Azure build timeouts:
 # - openai-whisper (too large)
 # - azure-cognitiveservices-speech (complex dependencies)
 # - pydub (needs ffmpeg)
-# - soundfile (needs system libraries) 
-=======
-
-# Remove heavy dependencies that cause Azure build timeouts:
-# - openai-whisper (too large)
-# - azure-cognitiveservices-speech (complex dependencies)
-# - pydub (needs ffmpeg)
-# - soundfile (needs system libraries) 
-
-
-# Voice-Only Omani Arabic Mental Health Chatbot
-# Essential Dependencies Only
-
-# Streamlit App
-#streamlit>=1.32.0
-#streamlit-mic-recorder>=0.0.5
-
-# Speech Processing
-#openai-whisper>=20231117
-#azure-cognitiveservices-speech>=1.34.0
-
-# AI Models
-#openai>=1.12.0
-#anthropic>=0.18.0
-
-# Audio Processing
-#pydub>=0.25.1
-#numpy>=1.24.0
-#soundfile>=0.12.1
-
-# Environment & Config
-#python-dotenv>=1.0.0
-#pydantic>=2.6.0
-#pydantic-settings>=2.1.0
-
-# Utilities
-#requests>=2.31.0
-#asyncio-throttle>=1.0.2
-
-# Azure Deployment
-#azure-identity>=1.15.0
-#azure-keyvault-secrets>=4.7.0
-
-# Mental Health & Cultural Processing
-#langdetect>=1.0.9
-#emoji>=2.10.1 
->>>>>>> 24e6acd4
+# - soundfile (needs system libraries)